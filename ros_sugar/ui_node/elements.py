import importlib
from typing import List, Dict, Any
import logging
from ..io.supported_types import SupportedType

from ros_sugar.io.supported_types import (
    String,
    Float32,
    Float64,
    Image,
    CompressedImage,
    Audio as SugarAudio,
    Point,
    PointStamped,
    Pose,
    PoseStamped,
    OccupancyGrid,
)
from .utils import parse_type

try:
    from fasthtml.common import *
    from monsterui.all import *

except ModuleNotFoundError as e:
    raise ModuleNotFoundError(
        "In order to use the dynamic web UI for your recipe, please install FastHTML & MonsterUI with `pip install python-fasthtml MonsterUI`"
    ) from e


def _in_text_element(topic_name: str, topic_type: type):
    """FastHTML element for input String type"""
    field_type = "number" if topic_type in [Float32, Float64] else "text"
    return (
        Form(cls="mb-1 p-1")(
            Input(name="topic_name", type="hidden", value=topic_name),
            Input(name="topic_type", type="hidden", value=topic_type.__name__),
            Input(
                name="data",
                placeholder="String data...",
                type=field_type,
                required=True,
                autocomplete="off",
            ),
            id=f"{topic_name}-form",
            ws_send=True,
            hx_on__ws_after_send="this.reset(); return false;",
        ),
    )


def _in_audio_element(topic_name: str, **_):
    """FastHTML element for input Audio type"""
    return DivCentered(
        DivHStacked(
            P("Send audio: "),
            Button(
                I(cls="fa fa-microphone"),
                id=topic_name,
                onclick="startAudioRecording(this)",
                title="Record",
                cls=f"{AT.primary}",
            ),
        ),
        cls="no-drag ",
    )


def _in_point_element(topic_name: str, topic_type: type):
    """FastHTML element for 3D point type"""
    return (
        Form(cls="space-x-2 space-y-2 mr-2 mb-2")(
            DivVStacked(
                DivFullySpaced(
                    Input(name="topic_name", type="hidden", value=topic_name),
                    Input(name="topic_type", type="hidden", value=topic_type.__name__),
                    Input(
                        placeholder="X",
                        name="x",
                        type="number",
                        required=True,
                        autocomplete="off",
                    ),
                    Input(
                        placeholder="Y",
                        name="y",
                        type="number",
                        required=True,
                        autocomplete="off",
                    ),
                    Input(
                        placeholder="Z",
                        name="z",
                        type="number",
                        required=True,
                        autocomplete="off",
                    ),
                    cls="space-x-2",
                ),
                Button(
                    "Submit",
                    cls=ButtonT.primary,
                ),
            ),
            id=f"{topic_name}-form",
            ws_send=True,
            hx_on__ws_after_send="this.reset(); return false;",
        ),
    )


def _in_pose_element(topic_name: str, topic_type: type):
    """FastHTML element for 3D point type"""
    return (
        Form(cls="space-x-2 space-y-2 mr-2 mb-2")(
            DivVStacked(
                P("Position:"),
                DivFullySpaced(
                    Input(name="topic_name", type="hidden", value=topic_name),
                    Input(name="topic_type", type="hidden", value=topic_type.__name__),
                    Input(
                        placeholder="X",
                        name="x",
                        type="number",
                        required=True,
                        autocomplete="off",
                    ),
                    Input(
                        placeholder="Y",
                        name="y",
                        type="number",
                        required=True,
                        autocomplete="off",
                    ),
                    Input(
                        placeholder="Z",
                        name="z",
                        type="number",
                        required=True,
                        autocomplete="off",
                    ),
                    cls="space-x-2",
                ),
                DivHStacked(
                    P("Orientation (Optional):"),
                    _toggle_button(
                        onclick="""
                                for (let i = 6; i < this.form.length -1 ; i++)
                                {{this.form[i].hidden = !this.form[i].hidden;}}
                                """
                    ),
                    cls="space-x-0",
                ),
                DivFullySpaced(
                    Input(
                        placeholder="W",
                        name="ori_w",
                        type="number",
                        autocomplete="off",
                        hidden=True,
                    ),
                    Input(
                        placeholder="X",
                        name="ori_x",
                        type="number",
                        autocomplete="off",
                        hidden=True,
                    ),
                    Input(
                        placeholder="Y",
                        name="ori_y",
                        type="number",
                        autocomplete="off",
                        hidden=True,
                    ),
                    Input(
                        placeholder="Z",
                        name="ori_z",
                        type="number",
                        autocomplete="off",
                        hidden=True,
                    ),
                    cls="space-x-2",
                ),
                Button(
                    "Submit",
                    cls=ButtonT.primary,
                ),
            ),
            id=f"{topic_name}-form",
            ws_send=True,
            hx_on__ws_after_send="this.reset(); return false;",
        ),
    )


def _out_image_element(topic_name: str):
    """FastHTML element for output Image/CompressedImage type"""
    return Img(id=topic_name, name="video-frame", src="", cls="h-80")


_INPUT_ELEMENTS: Dict = {
    String: _in_text_element,
    Float32: _in_text_element,
    Float64: _in_text_element,
    SugarAudio: _in_audio_element,
    Point: _in_point_element,
    PointStamped: _in_point_element,
    Pose: _in_pose_element,
    PoseStamped: _in_pose_element,
}

_OUTPUT_ELEMENTS: Dict = {
    Image: _out_image_element,
    CompressedImage: _out_image_element,
    OccupancyGrid: _out_image_element,
}


def _deserialize_additional_element(k_t: str, i_t: str) -> Optional[Tuple]:
    """Deserialize one additional element"""
    # Get key type
    module_name_key, _, type_name = k_t.rpartition(".")
    if not module_name_key:
        logging.error(f"Could not find module name for {k_t}")
        return
    # Get item func
    module_name_item, _, func_name = i_t.rpartition(".")
    if not module_name_item:
        logging.error(f"Could not find module name for {i_t}")
        return
    module_key = importlib.import_module(module_name_key)
    module_item = importlib.import_module(module_name_item)
    key = getattr(module_key, type_name)
    if not issubclass(key, SupportedType):
        logging.error(f"Could not find {type_name} name in {module_key} module")
        return
    item = getattr(module_item, func_name)
    if not callable(item):
        logging.error(f"Could not find {func_name} name in {module_item} module")
        return
    return key, item


def add_additional_ui_elements(
    input_elements: Optional[List[Tuple]], output_elements: Optional[List[Tuple]]
):
    """Deserialize additional elements and add them"""
    global _INPUT_ELEMENTS, _OUTPUT_ELEMENTS

    # Add input elements
    if input_elements:
        for k_t, i_t in input_elements:
            deserialized = _deserialize_additional_element(k_t, i_t)
            if deserialized:
                _INPUT_ELEMENTS[deserialized[0]] = deserialized[1]

    # Add output elements
    if output_elements:
        for k_t, i_t in output_elements:
            deserialized = _deserialize_additional_element(k_t, i_t)
            if deserialized:
                _OUTPUT_ELEMENTS[deserialized[0]] = deserialized[1]


def _toggle_button(div_to_toggle: Optional[str] = None, **kwargs):
    _arrow_down = UkIcon("chevrons-down")
    _arrow_up = UkIcon("chevrons-up")
    onclick = f"""
                if (this.name == 'down')
                {{
                    this.innerHTML=`{_arrow_up}`;
                    this.name = 'up';
                }}
                else{{
                    this.innerHTML=`{_arrow_down}`;
                    this.name = 'down'}};
                """
    if div_to_toggle:
        toggle_click = f"""
                    let toggleDiv = document.getElementById('{div_to_toggle}');
                    toggleDiv.hidden = ! toggleDiv.hidden;
                    if (toggleDiv.hidden){{
                        toggleDiv.style.display = "none";
                    }} else {{
                        toggleDiv.style.display = "";
                    }}
                """
        onclick = f"{onclick}\n{toggle_click}"
    if kwargs.get("onclick", None):
        onclick = f"{onclick}\n{kwargs.get('onclick')}"
        kwargs.pop("onclick")
    return Button(
        _arrow_down,
        type="button",
        name="down",
        cls=f"no-drag {AT.primary}",
        onclick=onclick,
        **kwargs,
    )


def input_topic_card(topic_name: str, topic_type: type, column_class: str = "") -> FT:
    """Creates a UI element for an input topic

    :param topic_name: Topic name
    :type topic_name: str
    :param topic_type: Topic message type
    :type topic_type: type
    :return: Input topic UI element
    """
    card = Card(
        H4(topic_name),
        cls=f"m-2 {column_class} max-h-[20vh] overflow-y-auto rounded-lg",
        id=topic_name,
    )
    return card(_INPUT_ELEMENTS[topic_type](topic_name, topic_type=topic_type))


def styled_main_inputs_container(inputs_grid_div_id: str) -> FT:
    """Creates main section for all the UI inputs

    :return: Main inputs card
    :rtype: FT Card
    """
    return Card(
        DivHStacked(
            H4("Inputs"),
            _toggle_button(div_to_toggle=inputs_grid_div_id),
            cls="space-x-0",
        ),
        cls=f"draggable {CardT.secondary} max-h-[25vh] overflow-y-auto rounded-md",
        body_cls="space-y-0",
    )


def styled_inputs_grid(number_of_inputs: int) -> tuple:
    """Creates a styled grid for the number of inputs

    :param number_of_inputs: Number of input cards
    :type number_of_inputs: int
    :return: Styled Grid, Style class to use for each element in the grid
    :rtype: tuple
    """
    # Create a grid with max 3 inputs per line (1 per line for small views)
    input_grid = Grid(cls="gap-0", cols_lg=min(3, number_of_inputs), cols_sm=1)
    inputs_columns_span = ["col-1"] * number_of_inputs
    # Adjust the column span of the remaining inputs
    if remaining_items := number_of_inputs % 3:
        if remaining_items == 1:
            inputs_columns_span[-1] = "col-span-full"
        elif remaining_items == 2:
            inputs_columns_span[-2:] = "flex flex-col items-center justify-center"
    return (input_grid, inputs_columns_span)


def output_topic_card(topic_name: str, topic_type: type, column_class: str = "") -> FT:
    """Creates a UI element for an output topic

    :param topic_name: Topic name
    :type topic_name: str
    :param topic_type: Topic message type
    :type topic_type: type
    :return: Output topic UI element
    """
    card = Card(
        H4(topic_name),
        cls=f"m-2 {column_class} h-[50vh] rounded-lg",
        id=topic_name,
    )
    return card(_OUTPUT_ELEMENTS[topic_type](topic_name))


def styled_main_outputs_container(outputs_grid_div_id: str) -> FT:
    """Creates main section for all the UI outputs

    :return: Main outputs card
    :rtype: FT Card
    """
    return Card(
        DivHStacked(
            H4("Outputs"),
            _toggle_button(div_to_toggle=outputs_grid_div_id),
            cls="space-x-0",
        ),
        cls=f"draggable {CardT.secondary} overflow-y-auto max-h-[60vh] rounded-md",
        body_cls="space-y-0",
    )


def styled_outputs_grid(number_of_outputs: int) -> tuple:
    """Creates a styled grid for the number of outputs

    :param number_of_outputs: Number of output cards
    :type number_of_outputs: int
    :return: Styled Grid, Style class to use for each element in the grid
    :rtype: tuple
    """
    # Create a grid with max 2 outputs per line (1 per line for small views)
    output_grid = Grid(cls="gap-0", cols_lg=min(2, number_of_outputs), cols_sm=1)
    outputs_columns_span = ["col-1"] * number_of_outputs
    if number_of_outputs % 2:
        outputs_columns_span[-1] = "col-span-full"
    return (output_grid, outputs_columns_span)


def settings_ui_element(
    setting_name: str, setting_details: dict, field_type, type_args, input_name=None
):
    """Creates a UI element based on the setting's type and validators

    :param setting_name: Config parameter name
    :type setting_name: str
    :param setting_details: Details of the parsed config
    :type setting_details: dict

    :return: Setting parameter UI element
    """
<<<<<<< HEAD
=======
    try:
        field_type, type_args = parse_type(setting_details.get("type", ""))
    except Exception as e:
        logging.error(
            f"Could not render setting: {setting_name}, with value: {setting_details} due to error: {e}"
        )
        field_type, type_args = None, None
>>>>>>> aad19386
    validators = setting_details.get("validators", [])
    value = setting_details.get("value")

    if not input_name:
        input_name = setting_name

    # Handle validators first
    if validators:
        return validated_config(
            setting_name=setting_name,
            value=value,
            attrs_validators=validators,
            field_type=field_type,
            type_args=type_args,
            input_name=input_name
        )
<<<<<<< HEAD
    return nonvalidated_config(
        setting_name=setting_name,
        value=value,
        field_type=field_type,
        type_args=type_args,
        input_name=input_name,
    )
=======

    if field_type and type_args:
        return nonvalidated_config(
            setting_name=setting_name,
            value=value,
            field_type=field_type,
            type_args=type_args,
        )
>>>>>>> aad19386


def component_settings_div(
    component_name: str, settings_col_cls: str, ui_elements, nested_ui_elements
):
    """Creates a UI element for a component to show and update the config parameters

    :param component_name: Name of the component (ROS2 node name)
    :type component_name: str
    :param settings_col_cls: UI Div columns span in the display grid
    :type settings_col_cls: str
    :param ui_elements: A set ot UI elements for each parameter in the component config
    :type ui_elements: List
    :return: Component config UI element
    """
    component_div = Card(
        cls=f"p-4 {settings_col_cls}",
    )
    settings_grid = Grid(*ui_elements, cols=4, cls="space-y-3 gap-4 p-4")
    nested_settings_grid = Grid(*nested_ui_elements, cols=1, cls="space-y-3 gap-4 p-4")
    _loading_content = DivHStacked(
        Loading(cls=(LoadingT.spinner, LoadingT.md)), P(" Sending")
    )
    return component_div(
        H3(component_name),
        Form(cls="space-y-4")(
            Input(name="component_name", type="hidden", value=component_name),
            settings_grid,
            nested_settings_grid,
            DivCentered(
                Grid(
                    Button(
                        "Submit",
                        cls=ButtonT.primary,
                        hx_post="/settings/submit",
                        hx_target="#main",
                        hx_on__before_request=f"""
                        this.innerHTML = `{_loading_content}`;
                        this.disabled = true;
                        """,
                    ),
                    Button(
                        "Close",
                        cls=ButtonT.secondary,
                        hx_get="/",
                        hx_target="#main",
                    ),
                    cols=2,
                    cls="gap-2",
                )
            ),
            id=component_name,
        ),
        DivCentered(id="notification"),
        header=Div(
            CardTitle(component_name),
        ),
    )


LOG_STYLES = {
    "alert": {"prefix": ">>>", "cls": f"{TextT.lg} text-green-500"},
    "error": {"prefix": ">>> ERROR: ", "cls": f"{TextT.lg} text-red-500"},
    "warn": {"prefix": ">>> WARNNING: ", "cls": f"{TextT.lg} text-orange-500"},
    "user": {"prefix": "> User:", "cls": f"{TextT.medium} text-blue-400"},
    "robot": {
        "prefix": "> Robot:",
        "cls": f"{TextT.medium} font-bold text-purple-400",
    },
}
# Default style for "info" or any other unspecified source
DEFAULT_STYLE = {"prefix": ">", "cls": ""}


def _styled_logging_text(text: str, output_src: str = "info"):
    """Builds a styled text log component."""
    container = Div(cls="whitespace-pre-wrap ml-2 p-2 flex items-start")
    style = LOG_STYLES.get(output_src, DEFAULT_STYLE)

    if output_src in ["user", "robot"]:
        prefix_element = Strong(style["prefix"] + " ", cls=style["cls"])
        content_element = P(prefix_element, f"{text}")
        container(content_element)
    # All other types have the text inside the main Strong tag
    else:
        full_text = f"{style['prefix']} {text}"
        if output_src in ["error", "warn"]:
            full_text += "!"  # Add the original exclamation mark

        container(Strong(full_text, cls=style["cls"]))

    return container


def _styled_logging_audio(output, output_src: str = "info"):
    """Builds a styled audio log component."""
    container = DivLAligned(cls="whitespace-pre-wrap ml-2 p-2")
    style = LOG_STYLES.get(output_src, DEFAULT_STYLE)

    audio_element = Audio(
        src=f"data:audio/wav;base64,{output}",
        type="audio/wav",
        controls=True,
        style="border-radius:0.5rem;outline:none;",
    )

    prefix_element = Strong(style["prefix"] + " ", cls=style["cls"])
    container(prefix_element, audio_element)

    return container


def output_logging_card(current_log):
    return Card(
        H3("Log"),
        current_log,
        cls=f"fix-size draggable {CardT.secondary} h-[60vh] relative rounded-md",
    )


def initial_logging_card():
    output_card = Card(
        cls="absolute top-7 inset-x-2 bottom-2 overflow-y-auto",
        id="outputs-log",
    )
    return output_card(_styled_logging_text("Log Started ...", output_src="alert"))


def remove_child_from_logging_card(logging_card, target_id="loading-dots"):
    """Remove the last child in logging_card.children with a matching id."""
    children = logging_card.children

    for i in range(len(children) - 1, -1, -1):
        if getattr(children[i], "id", None) == target_id:
            logging_card.children = children[:i] + children[i + 1 :]
            break


def update_logging_card(
    logging_card, output: str, output_src: str = "info", is_audio: bool = False
):
    remove_child_from_logging_card(logging_card)
    if is_audio:
        return logging_card(_styled_logging_audio(output, output_src))
    return logging_card(_styled_logging_text(output, output_src))


def update_logging_card_with_loading(logging_card):
    """Update logging card"""
    return logging_card(
        Div(
            Strong("> Robot:", cls=f"{TextT.medium} font-bold text-purple-400 mr-2"),
            Loading(cls=(LoadingT.dots, LoadingT.md)),
            cls="whitespace-pre-wrap ml-2 p-2 flex items-start",
            id="loading-dots",
            name="loading-dots",
        )
    )


def nonvalidated_config(setting_name: str, value: Any, field_type: str, type_args, input_name: str):
    if field_type == "bool":
        # The 'checked' attribute is a boolean flag, so it doesn't need a value
        return LabelSwitch(
            label=setting_name,
            id=setting_name,
            checked=bool(value),
            name=input_name,
        )

    elif field_type in ["str", "unknown"]:
        return LabelInput(
            label=setting_name,
            id=setting_name,
            type="text",
            value=value,
            name=input_name,
        )

    elif field_type in ["int", "float"]:
        return LabelInput(
            label=setting_name,
            id=setting_name,
            type="number",
            value=str(value),
            name=input_name,
        )

    elif field_type == "literal":
        return LabelSelect(
            map(Option, type_args),
            id=setting_name,
            label=setting_name,
            value=value,
            name=input_name,
        )

    return LabelInput(
        label=f"Unhandled: {setting_name}",
        id=setting_name,
        disabled=True,
        name=input_name,
    )


def validated_config(
    setting_name: str, value: Any, attrs_validators: List[Dict], field_type, type_args, input_name
):
    validator = attrs_validators[0]
    validator_name = list(validator.keys())[0]
    validator_props = validator[validator_name]
    if validator_name in ["in_range", "in_range_discretized"]:
        return LabelInput(
            label=setting_name,
            id=setting_name,
            min=validator_props.get("min_value", 1e-9),
            max=validator_props.get("max_value", 1e9),
            step=validator_props.get("step", 1),
            value=str(value),
            name=input_name,
        )

    elif validator_name == "in":
        options = validator_props.get("ref_value", [])
        return LabelSelect(
            map(Option, options),
            label=setting_name,
            id=setting_name,
            value=value,
            name=input_name,
        )

    elif validator_name == "less_than":
        return LabelInput(
            setting_name,
            id=setting_name,
            type="number",
            max=validator_props.get("ref_value", None),
            value=str(value),
            name=input_name,
        )
    elif validator_name == "greater_than":
        return LabelInput(
            setting_name,
            id=setting_name,
            type="number",
            min=validator_props.get("ref_value", None),
            value=str(value),
            name=input_name,
        )
    return nonvalidated_config(
        setting_name,
        value,
        field_type,
        type_args,
        input_name,
    )


def _parse_nested_settings_dict(nested_dict, all_elements_list, nested_root_name):
    for nested_setting_name, nested_setting_details in nested_dict.items():
        field_type, type_args = parse_type(
            nested_setting_details.get("type", "")
        )
        if field_type == "BaseAttrs":
            all_elements_list.append(H5(nested_setting_name, cls="col-span-4"))
            value = nested_setting_details.get("value", None)
            if value:
                _parse_nested_settings_dict(
                    nested_setting_details.get("value", {}),
                    all_elements_list,
                    f"{nested_root_name}.{nested_setting_name}",
                )
        else:
            single_div = DivLAligned(
                settings_ui_element(
                    nested_setting_name,
                    nested_setting_details,
                    field_type,
                    type_args,
                    input_name=f"{nested_root_name}.{nested_setting_name}",
                ),
                id=f"{nested_setting_name}",
            )
            all_elements_list.append(single_div)
    return


def parse_ui_elements_to_simple_and_nested(
    component_name,
    setting_name,
    setting_details,
    simple_ui_elements: list,
    nested_ui_elements: list,
):
    field_type, type_args = parse_type(setting_details.get("type", ""))
    nested_root_name = f"{setting_name}"

    if field_type == "BaseAttrs":
        section_id = f"{component_name}-{setting_name}-settings-grid"
        main_nested_container = Card(
            DivLAligned(
                H4(setting_name),
                _toggle_button(div_to_toggle=section_id),
            ),
            cls="p-4",
        )
        all_elements = Grid(
            id=section_id,
            cols=4,
            cls="space-y-3 gap-4 p-4",
        )
        all_elements_list = []
        _parse_nested_settings_dict(
            setting_details.get("value", {}), all_elements_list, nested_root_name
        )
        nested_ui_elements.append(
            main_nested_container(all_elements(*all_elements_list))
        )

    else:
        # simple type: create and add the simple UI element
        simple_ui_elements.append(
            DivLAligned(
                settings_ui_element(
                    setting_name, setting_details, field_type, type_args
                ),
            )
        )<|MERGE_RESOLUTION|>--- conflicted
+++ resolved
@@ -416,8 +416,6 @@
 
     :return: Setting parameter UI element
     """
-<<<<<<< HEAD
-=======
     try:
         field_type, type_args = parse_type(setting_details.get("type", ""))
     except Exception as e:
@@ -425,7 +423,6 @@
             f"Could not render setting: {setting_name}, with value: {setting_details} due to error: {e}"
         )
         field_type, type_args = None, None
->>>>>>> aad19386
     validators = setting_details.get("validators", [])
     value = setting_details.get("value")
 
@@ -442,24 +439,14 @@
             type_args=type_args,
             input_name=input_name
         )
-<<<<<<< HEAD
-    return nonvalidated_config(
-        setting_name=setting_name,
-        value=value,
-        field_type=field_type,
-        type_args=type_args,
-        input_name=input_name,
-    )
-=======
-
     if field_type and type_args:
         return nonvalidated_config(
             setting_name=setting_name,
             value=value,
             field_type=field_type,
             type_args=type_args,
-        )
->>>>>>> aad19386
+            input_name=input_name,
+    )
 
 
 def component_settings_div(
